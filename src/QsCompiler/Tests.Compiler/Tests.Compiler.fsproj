﻿<Project Sdk="Microsoft.NET.Sdk">
  <Import Project="..\..\Common\AssemblyCommon.props" />

  <PropertyGroup>
    <TargetFramework>netcoreapp3.1</TargetFramework>
    <IsPackable>false</IsPackable>
    <AssemblyName>Tests.Microsoft.Quantum.QsCompiler</AssemblyName>
    <OutputType>Library</OutputType>
  </PropertyGroup>

  <PropertyGroup Condition="'$(Configuration)|$(Platform)'=='Debug|AnyCPU'">
    <DefineConstants>TRACE;DEBUG</DefineConstants>
  </PropertyGroup>

  <ItemGroup>
    <EmbeddedResource Remove="TestFiles\**" />
  </ItemGroup>

  <ItemGroup>
    <Compile Include="TestUtils\TestUtils.fs" />
    <Compile Include="TestUtils\SetupVerificationTests.fs" />
    <Compile Include="TestUtils\Signatures.fs" />
    <None Include="TestCases\LinkingTests\Core.qs">
      <CopyToOutputDirectory>PreserveNewest</CopyToOutputDirectory>
    </None>
<<<<<<< HEAD
    <None Include="TestCases\LinkingTests\Diagnostics.qs">
      <CopyToOutputDirectory>PreserveNewest</CopyToOutputDirectory>
    </None>
    <None Include="TestCases\LinkingTests\QuantumProcessorExtensions.qs">
      <CopyToOutputDirectory>PreserveNewest</CopyToOutputDirectory>
    </None>
=======
>>>>>>> a457839c
    <None Include="TestCases\LinkingTests\Generics.qs">
      <CopyToOutputDirectory>PreserveNewest</CopyToOutputDirectory>
    </None>
    <None Include="TestCases\LinkingTests\ValidEntryPoints.qs">
      <CopyToOutputDirectory>PreserveNewest</CopyToOutputDirectory>
    </None>
    <None Include="TestCases\LinkingTests\InvalidEntryPoints.qs">
      <CopyToOutputDirectory>PreserveNewest</CopyToOutputDirectory>
    </None>
    <None Include="TestCases\LinkingTests\EntryPointSpecializations.qs">
      <CopyToOutputDirectory>PreserveNewest</CopyToOutputDirectory>
    </None>
    <None Include="TestCases\LinkingTests\Monomorphization.qs">
      <CopyToOutputDirectory>PreserveNewest</CopyToOutputDirectory>
    </None>
    <None Include="TestCases\LinkingTests\IntrinsicResolution.qs">
      <CopyToOutputDirectory>PreserveNewest</CopyToOutputDirectory>
    </None>
    <None Include="TestCases\OptimizerTests\Arithmetic_output.txt">
      <CopyToOutputDirectory>PreserveNewest</CopyToOutputDirectory>
    </None>
    <None Include="TestCases\OptimizerTests\FunctionEval_output.txt">
      <CopyToOutputDirectory>PreserveNewest</CopyToOutputDirectory>
    </None>
    <None Include="TestCases\OptimizerTests\Inlining_output.txt">
      <CopyToOutputDirectory>PreserveNewest</CopyToOutputDirectory>
    </None>
    <None Include="TestCases\OptimizerTests\LoopUnrolling_output.txt">
      <CopyToOutputDirectory>PreserveNewest</CopyToOutputDirectory>
    </None>
    <None Include="TestCases\OptimizerTests\Miscellaneous_output.txt">
      <CopyToOutputDirectory>PreserveNewest</CopyToOutputDirectory>
    </None>
    <None Include="TestCases\OptimizerTests\NoOp_output.txt">
      <CopyToOutputDirectory>PreserveNewest</CopyToOutputDirectory>
    </None>
    <None Include="TestCases\OptimizerTests\PartialEval_output.txt">
      <CopyToOutputDirectory>PreserveNewest</CopyToOutputDirectory>
    </None>
    <None Include="TestCases\OptimizerTests\Reordering_output.txt">
      <CopyToOutputDirectory>PreserveNewest</CopyToOutputDirectory>
    </None>
    <None Include="TestCases\OptimizerTests\TypedParameters_output.txt">
      <CopyToOutputDirectory>PreserveNewest</CopyToOutputDirectory>
    </None>
    <None Include="TestCases\OptimizerTests\Arithmetic_input.qs">
      <CopyToOutputDirectory>PreserveNewest</CopyToOutputDirectory>
    </None>
    <None Include="TestCases\OptimizerTests\FunctionEval_input.qs">
      <CopyToOutputDirectory>PreserveNewest</CopyToOutputDirectory>
    </None>
    <None Include="TestCases\OptimizerTests\Inlining_input.qs">
      <CopyToOutputDirectory>PreserveNewest</CopyToOutputDirectory>
    </None>
    <None Include="TestCases\OptimizerTests\LoopUnrolling_input.qs">
      <CopyToOutputDirectory>PreserveNewest</CopyToOutputDirectory>
    </None>
    <None Include="TestCases\OptimizerTests\Miscellaneous_input.qs">
      <CopyToOutputDirectory>PreserveNewest</CopyToOutputDirectory>
    </None>
    <None Include="TestCases\OptimizerTests\NoOp_input.qs">
      <CopyToOutputDirectory>PreserveNewest</CopyToOutputDirectory>
    </None>
    <None Include="TestCases\OptimizerTests\PartialEval_input.qs">
      <CopyToOutputDirectory>PreserveNewest</CopyToOutputDirectory>
    </None>
    <None Include="TestCases\OptimizerTests\Reordering_input.qs">
      <CopyToOutputDirectory>PreserveNewest</CopyToOutputDirectory>
    </None>
    <None Include="TestCases\OptimizerTests\TypedParameters_input.qs">
      <CopyToOutputDirectory>PreserveNewest</CopyToOutputDirectory>
    </None>
    <None Include="TestCases\ExecutionTests\Packaging.qs" />
    <None Include="TestCases\ExecutionTests\LoggingBasedTests.qs">
      <CopyToOutputDirectory>PreserveNewest</CopyToOutputDirectory>
    </None>
    <None Include="TestCases\Transformation.qs">
      <CopyToOutputDirectory>PreserveNewest</CopyToOutputDirectory>
    </None>
    <None Include="TestCases\LocalVerification.qs">
      <CopyToOutputDirectory>PreserveNewest</CopyToOutputDirectory>
    </None>
    <None Include="TestCases\General.qs">
      <CopyToOutputDirectory>PreserveNewest</CopyToOutputDirectory>
    </None>
    <None Include="TestCases\Types.qs">
      <CopyToOutputDirectory>PreserveNewest</CopyToOutputDirectory>
    </None>
    <None Include="TestCases\GlobalVerification.qs">
      <CopyToOutputDirectory>PreserveNewest</CopyToOutputDirectory>
    </None>
    <None Include="TestCases\TypeChecking.qs">
      <CopyToOutputDirectory>PreserveNewest</CopyToOutputDirectory>
    </None>
    <None Include="TestCases\FunctorGeneration.qs">
      <CopyToOutputDirectory>PreserveNewest</CopyToOutputDirectory>
    </None>
    <None Include="TestCases\ClassicalControl.qs">
      <CopyToOutputDirectory>PreserveNewest</CopyToOutputDirectory>
    </None>
    <Compile Include="..\..\Common\DelaySign.fs" Link="DelaySign.fs" />
    <Compile Include="TextTests.fs" />
    <Compile Include="SyntaxTests.fs" />
    <Compile Include="CompletionParsingTests.fs" />
    <Compile Include="GlobalVerificationTests.fs" />
    <Compile Include="LocalVerificationTests.fs" />
    <Compile Include="TypeCheckingTests.fs" />
    <Compile Include="AutoGenerationTests.fs" />
    <Compile Include="TransformationTests.fs" />
    <Compile Include="ExecutionTests.fs" />
    <Compile Include="LinkingTests.fs" />
    <Compile Include="ClassicalControlTests.fs" />
    <Compile Include="RegexTests.fs" />
    <Compile Include="SerializationTests.fs" />
    <Compile Include="CommandLineTests.fs" />
    <Compile Include="SymbolManagementTests.fs" />
    <Compile Include="OptimizationTests.fs" />
  </ItemGroup>

  <ItemGroup>
    <PackageReference Include="Microsoft.NET.Test.Sdk" Version="16.3.0" />
    <PackageReference Include="xunit" Version="2.4.1" />
    <PackageReference Include="xunit.runner.visualstudio" Version="2.4.1">
      <PrivateAssets>all</PrivateAssets>
      <IncludeAssets>runtime; build; native; contentfiles; analyzers</IncludeAssets>
    </PackageReference>
    <DotNetCliToolReference Include="dotnet-xunit" Version="2.3.1" />
  </ItemGroup>

  <ItemGroup>
    <ProjectReference Include="..\CommandLineTool\CommandLineTool.csproj" />
    <ProjectReference Include="..\TestTargets\Simulation\Example\Example.csproj">
      <ReferenceOutputAssembly>false</ReferenceOutputAssembly>
    </ProjectReference>
  </ItemGroup>

  <ItemGroup>
    <PackageReference Update="System.ValueTuple" Version="4.4.0" />
    <PackageReference Update="FSharp.Core" Version="4.7.0" />    
  </ItemGroup>

  <Target Name="PrepareExecutionTests" Condition="'$(DesignTimeBuild)' != 'true'" BeforeTargets="CoreCompile">
    <PropertyGroup>
      <ExecutionTarget>"$(MSBuildThisFileDirectory)..\TestTargets\Simulation\Example\bin\$(Configuration)\netcoreapp3.1\Example.dll"</ExecutionTarget>
    </PropertyGroup>
    <WriteLinesToFile File="$(OutputPath)ExecutionTarget.txt" Lines="$(ExecutionTarget)" Overwrite="true" />
  </Target>

</Project><|MERGE_RESOLUTION|>--- conflicted
+++ resolved
@@ -23,15 +23,9 @@
     <None Include="TestCases\LinkingTests\Core.qs">
       <CopyToOutputDirectory>PreserveNewest</CopyToOutputDirectory>
     </None>
-<<<<<<< HEAD
-    <None Include="TestCases\LinkingTests\Diagnostics.qs">
-      <CopyToOutputDirectory>PreserveNewest</CopyToOutputDirectory>
+    <None Include="TestCases\LinkingTests\Diagnostics.qs">
+      <CopyToOutputDirectory>PreserveNewest</CopyToOutputDirectory>
     </None>
-    <None Include="TestCases\LinkingTests\QuantumProcessorExtensions.qs">
-      <CopyToOutputDirectory>PreserveNewest</CopyToOutputDirectory>
-    </None>
-=======
->>>>>>> a457839c
     <None Include="TestCases\LinkingTests\Generics.qs">
       <CopyToOutputDirectory>PreserveNewest</CopyToOutputDirectory>
     </None>
@@ -129,8 +123,8 @@
     <None Include="TestCases\FunctorGeneration.qs">
       <CopyToOutputDirectory>PreserveNewest</CopyToOutputDirectory>
     </None>
-    <None Include="TestCases\ClassicalControl.qs">
-      <CopyToOutputDirectory>PreserveNewest</CopyToOutputDirectory>
+    <None Include="TestCases\ClassicalControl.qs">
+      <CopyToOutputDirectory>PreserveNewest</CopyToOutputDirectory>
     </None>
     <Compile Include="..\..\Common\DelaySign.fs" Link="DelaySign.fs" />
     <Compile Include="TextTests.fs" />
